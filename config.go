package emongo

import (
	"time"

	"github.com/gotomicro/ego/core/util/xtime"
)

type config struct {
	DSN                        string        `json:"dsn" toml:"dsn"`     // DSN DSN地址
	Debug                      bool          `json:"debug" toml:"debug"` // Debug 是否开启debug模式
	DialTimeout                time.Duration // 连接超时
	SocketTimeout              time.Duration `json:"socketTimeout" toml:"socketTimeout"` // SocketTimeout 创建连接的超时时间
	MaxConnIdleTime            time.Duration `json:"maxConnIdleTime"`
	MinPoolSize                int           // MinPoolSize 连接池大小(最小连接数)
	MaxPoolSize                int           `json:"maxPoolSize" toml:"maxPoolSize"`                               // MaxPoolSize 连接池大小(最大连接数)
	EnableMetricInterceptor    bool          `json:"enableMetricInterceptor" toml:"enableMetricInterceptor"`       // EnableMetricInterceptor 是否启用prometheus metric拦截器
	EnableAccessInterceptorReq bool          `json:"enableAccessInterceptorReq" toml:"enableAccessInterceptorReq"` // EnableAccessInterceptorReq 是否启用access req拦截器，此配置只有在EnableAccessInterceptor=true时才会生效
	EnableAccessInterceptorRes bool          `json:"enableAccessInterceptorRes" toml:"enableAccessInterceptorRes"` // EnableAccessInterceptorRes 是否启用access res拦截器，此配置只有在EnableAccessInterceptor=true时才会生效
	EnableAccessInterceptor    bool          `json:"enableAccessInterceptor" toml:"enableAccessInterceptor"`       // EnableAccessInterceptor 是否启用access拦截器
	EnableTraceInterceptor     bool          `json:"enableTraceInterceptor" toml:"enableTraceInterceptor"`         // EnableTraceInterceptor 是否启用trace拦截器
	SlowLogThreshold           time.Duration // SlowLogThreshold 慢日志门限值，超过该门限值的请求，将被记录到慢日志中
	OnFail                     string        // 创建连接的错误级别，=panic时，如果创建失败，立即panic，默认连接不上panic
	Authentication             Authentication
	interceptors               []Interceptor
	keyName                    string
	dbName                     string
<<<<<<< HEAD
=======
	OnFail                     string        // 创建连接的错误级别，=panic时，如果创建失败，立即panic，默认连接不上panic

>>>>>>> 33bb5e50
}

// DefaultConfig 返回默认配置
func DefaultConfig() *config {
	return &config{
		DSN:                     "",
		Debug:                   false,
		DialTimeout:             xtime.Duration("10s"),
		SocketTimeout:           xtime.Duration("300s"),
		SlowLogThreshold:        xtime.Duration("600ms"),
		MinPoolSize:             0,
		MaxPoolSize:             300,
		OnFail:                  "panic",
		EnableMetricInterceptor: true,
		EnableTraceInterceptor:  true,
	}
}<|MERGE_RESOLUTION|>--- conflicted
+++ resolved
@@ -25,11 +25,6 @@
 	interceptors               []Interceptor
 	keyName                    string
 	dbName                     string
-<<<<<<< HEAD
-=======
-	OnFail                     string        // 创建连接的错误级别，=panic时，如果创建失败，立即panic，默认连接不上panic
-
->>>>>>> 33bb5e50
 }
 
 // DefaultConfig 返回默认配置
@@ -42,7 +37,6 @@
 		SlowLogThreshold:        xtime.Duration("600ms"),
 		MinPoolSize:             0,
 		MaxPoolSize:             300,
-		OnFail:                  "panic",
 		EnableMetricInterceptor: true,
 		EnableTraceInterceptor:  true,
 	}
